--- conflicted
+++ resolved
@@ -1239,7 +1239,233 @@
                               exc_info=True)
             raise
     
-<<<<<<< HEAD
+    """
+    netweaver provider check action to query for failed updates metrics
+    """
+    def _actionGetFailedUpdatesMetrics(self) -> None:
+        # base class will always call generateJsonString(), so we must always be sure to set the lastResult
+        # regardless of success or failure
+        self.lastResult = []
+
+        try:
+            # initialize hostname log string here to default of SID in case we cannot identify a specific dispatcher host
+            sapHostnameStr = self.providerInstance.sapSid
+
+            if (not self.providerInstance.areRfcMetricsEnabled()):
+                self.tracer.info("%s Skipping sys logs metrics because RFC SDK metrics not enabled...", self.logTag)
+                return
+
+            # track latency of entire method excecution with dependencies
+            latencyStartTime = time()
+
+            # initialize a client for the first healthy MessageServer instance we find
+            client = self.providerInstance.getRfcClient(logTag=self.logTag)
+
+            # update logging prefix with the specific instance details of the client
+            sapHostnameStr = "%s|%s" % (client.Hostname, client.InstanceNr)
+            
+            # get metric query window based on our last successful query where results were returned
+            (startTime, endTime) = client.getQueryWindow(lastRunServerTime=self.lastRunServer, 
+                                                         minimumRunIntervalSecs=self.frequencySecs)
+
+            self.lastResult = client.getFailedUpdatesMetrics()
+
+            self.tracer.info("%s successfully queried failed updates metrics for %s [%d ms]", 
+                             self.logTag, sapHostnameStr, TimeUtils.getElapsedMilliseconds(latencyStartTime))
+            self.lastRunLocal = datetime.now(timezone.utc)
+            self.lastRunServer = endTime
+
+            # only update state on successful query attempt
+            self.updateState()
+
+        except Exception as e:
+            self.tracer.error("%s exception trying to fetch failed updates metrics for %s [%d ms], error: %s",
+                              self.logTag,
+                              sapHostnameStr,
+                              TimeUtils.getElapsedMilliseconds(latencyStartTime),
+                              e,
+                              exc_info=True)
+            raise
+
+    """
+    netweaver provider check action to query for batch job metrics
+    """
+    def _actionGetBatchJobMetrics(self) -> None:
+        # base class will always call generateJsonString(), so we must always be sure to set the lastResult
+        # regardless of success or failure
+        self.lastResult = []
+
+        try:
+            # initialize hostname log string here to default of SID in case we cannot identify a specific dispatcher host
+            sapHostnameStr = self.providerInstance.sapSid
+
+            if (not self.providerInstance.areRfcMetricsEnabled()):
+                self.tracer.info("%s Skipping batch jobs metrics because RFC SDK metrics not enabled...", self.logTag)
+                return
+
+            # track latency of entire method excecution with dependencies
+            latencyStartTime = time()
+
+            # initialize a client for the first healthy MessageServer instance we find
+            client = self.providerInstance.getRfcClient(logTag=self.logTag)
+
+            # update logging prefix with the specific instance details of the client
+            sapHostnameStr = "%s|%s" % (client.Hostname, client.InstanceNr)
+            
+            # get metric query window based on our last successful query where results were returned
+            (startTime, endTime) = client.getQueryWindow(lastRunServerTime=self.lastRunServer, 
+                                                         minimumRunIntervalSecs=self.frequencySecs)
+
+            self.lastResult = client.getBatchJobMetrics(startDateTime=startTime, endDateTime=endTime)
+
+            self.tracer.info("%s successfully queried batch job metrics for %s [%d ms]", 
+                             self.logTag, sapHostnameStr, TimeUtils.getElapsedMilliseconds(latencyStartTime))
+            self.lastRunLocal = datetime.now(timezone.utc)
+            self.lastRunServer = endTime
+
+            # only update state on successful query attempt
+            self.updateState()
+
+        except Exception as e:
+            self.tracer.error("%s exception trying to fetch failed updates metrics for %s [%d ms], error: %s",
+                              self.logTag,
+                              sapHostnameStr,
+                              TimeUtils.getElapsedMilliseconds(latencyStartTime),
+                              e,
+                              exc_info=True)
+            raise
+
+    """
+    netweaver provider check action to query for inbound queues statistics
+    """
+    def _actionGetInboundQueuesMetrics(self) -> None:
+        # base class will always call generateJsonString(), so we must always be sure to set the lastResult
+        # regardless of success or failure
+        self.lastResult = []
+
+        try:
+            # initialize hostname log string here to default of SID in case we cannot identify a specific dispatcher host
+            sapHostnameStr = self.providerInstance.sapSid
+
+            if (not self.providerInstance.areRfcMetricsEnabled()):
+                self.tracer.info("%s Skipping Current Inbound Queues metrics because RFC SDK metrics not enabled...", self.logTag)
+                return
+
+            # track latency of entire method excecution with dependencies
+            latencyStartTime = time()
+
+            # initialize a client for the first healthy MessageServer instance we find
+            client = self.providerInstance.getRfcClient(logTag=self.logTag)
+
+            # update logging prefix with the specific instance details of the client
+            sapHostnameStr = "%s|%s" % (client.Hostname, client.InstanceNr)
+
+            self.lastResult = client.getInboundQueuesMetrics()
+
+            self.tracer.info("%s successfully queried Current Inbound Queues metrics for %s [%d ms]", 
+                             self.logTag, sapHostnameStr, TimeUtils.getElapsedMilliseconds(latencyStartTime))
+            self.lastRunLocal = datetime.now(timezone.utc)
+
+            # only update state on successful query attempt
+            self.updateState()
+
+        except Exception as e:
+            self.tracer.error("%s exception trying to fetch Current Inbound Queues metrics for %s [%d ms], error: %s",
+                              self.logTag,
+                              sapHostnameStr,
+                              TimeUtils.getElapsedMilliseconds(latencyStartTime),
+                              e,
+                              exc_info=True)
+            raise
+
+
+    """
+    netweaver provider check action to query for outbound queues statistics
+    """
+    def _actionGetOutboundQueuesMetrics(self) -> None:
+        # base class will always call generateJsonString(), so we must always be sure to set the lastResult
+        # regardless of success or failure
+        self.lastResult = []
+
+        try:
+            # initialize hostname log string here to default of SID in case we cannot identify a specific dispatcher host
+            sapHostnameStr = self.providerInstance.sapSid
+
+            if (not self.providerInstance.areRfcMetricsEnabled()):
+                self.tracer.info("%s Skipping Current Outbound Queues metrics because RFC SDK metrics not enabled...", self.logTag)
+                return
+
+            # track latency of entire method excecution with dependencies
+            latencyStartTime = time()
+
+            # initialize a client for the first healthy MessageServer instance we find
+            client = self.providerInstance.getRfcClient(logTag=self.logTag)
+
+            # update logging prefix with the specific instance details of the client
+            sapHostnameStr = "%s|%s" % (client.Hostname, client.InstanceNr)
+
+            self.lastResult = client.getOutboundQueuesMetrics()
+
+            self.tracer.info("%s successfully queried Current Outbound Queues metrics for %s [%d ms]", 
+                             self.logTag, sapHostnameStr, TimeUtils.getElapsedMilliseconds(latencyStartTime))
+            self.lastRunLocal = datetime.now(timezone.utc)
+
+            # only update state on successful query attempt
+            self.updateState()
+
+        except Exception as e:
+            self.tracer.error("%s exception trying to fetch Current Outbound Queues metrics for %s [%d ms], error: %s",
+                              self.logTag,
+                              sapHostnameStr,
+                              TimeUtils.getElapsedMilliseconds(latencyStartTime),
+                              e,
+                              exc_info=True)
+            raise
+
+
+    """
+    netweaver provider check action to query for object lock entries by connecting to ENQUEUE_READ RFC
+    """
+    def _actionGetEnqueueReadMetrics(self) -> None:
+        # base class will always call generateJsonString(), so we must always be sure to set the lastResult
+        # regardless of success or failure
+        self.lastResult = []
+
+        try:
+            # initialize hostname log string here to default of SID in case we cannot identify a specific dispatcher host
+            sapHostnameStr = self.providerInstance.sapSid
+
+            if (not self.providerInstance.areRfcMetricsEnabled()):
+                self.tracer.info("%s Skipping ENQUEUE_READ metrics because RFC SDK metrics not enabled...", self.logTag)
+                return
+
+            # track latency of entire method excecution with dependencies
+            latencyStartTime = time()
+
+            # initialize a client for the first healthy MessageServer instance we find
+            client = self.providerInstance.getRfcClient(logTag=self.logTag)
+
+            # update logging prefix with the specific instance details of the client
+            sapHostnameStr = "%s|%s" % (client.Hostname, client.InstanceNr)
+
+            self.lastResult = client.getEnqueueReadMetrics()
+
+            self.tracer.info("%s successfully queried ENQUEUE_READ metrics for %s [%d ms]", 
+                             self.logTag, sapHostnameStr, TimeUtils.getElapsedMilliseconds(latencyStartTime))
+            self.lastRunLocal = datetime.now(timezone.utc)
+
+            # only update state on successful query attempt
+            self.updateState()
+
+        except Exception as e:
+            self.tracer.error("%s exception trying to fetch ENQUEUE_READ metrics for %s [%d ms], error: %s",
+                              self.logTag,
+                              sapHostnameStr,
+                              TimeUtils.getElapsedMilliseconds(latencyStartTime),
+                              e,
+                              exc_info=True)
+            raise
+
     #####################
     # Provider check helper methods
     #####################
@@ -1398,234 +1624,6 @@
             }
             processed_results.append(processed_result)
        return processed_results
-=======
-    """
-    netweaver provider check action to query for failed updates metrics
-    """
-    def _actionGetFailedUpdatesMetrics(self) -> None:
-        # base class will always call generateJsonString(), so we must always be sure to set the lastResult
-        # regardless of success or failure
-        self.lastResult = []
-
-        try:
-            # initialize hostname log string here to default of SID in case we cannot identify a specific dispatcher host
-            sapHostnameStr = self.providerInstance.sapSid
-
-            if (not self.providerInstance.areRfcMetricsEnabled()):
-                self.tracer.info("%s Skipping sys logs metrics because RFC SDK metrics not enabled...", self.logTag)
-                return
-
-            # track latency of entire method excecution with dependencies
-            latencyStartTime = time()
-
-            # initialize a client for the first healthy MessageServer instance we find
-            client = self.providerInstance.getRfcClient(logTag=self.logTag)
-
-            # update logging prefix with the specific instance details of the client
-            sapHostnameStr = "%s|%s" % (client.Hostname, client.InstanceNr)
-            
-            # get metric query window based on our last successful query where results were returned
-            (startTime, endTime) = client.getQueryWindow(lastRunServerTime=self.lastRunServer, 
-                                                         minimumRunIntervalSecs=self.frequencySecs)
-
-            self.lastResult = client.getFailedUpdatesMetrics()
-
-            self.tracer.info("%s successfully queried failed updates metrics for %s [%d ms]", 
-                             self.logTag, sapHostnameStr, TimeUtils.getElapsedMilliseconds(latencyStartTime))
-            self.lastRunLocal = datetime.now(timezone.utc)
-            self.lastRunServer = endTime
-
-            # only update state on successful query attempt
-            self.updateState()
-
-        except Exception as e:
-            self.tracer.error("%s exception trying to fetch failed updates metrics for %s [%d ms], error: %s",
-                              self.logTag,
-                              sapHostnameStr,
-                              TimeUtils.getElapsedMilliseconds(latencyStartTime),
-                              e,
-                              exc_info=True)
-            raise
-
-    """
-    netweaver provider check action to query for batch job metrics
-    """
-    def _actionGetBatchJobMetrics(self) -> None:
-        # base class will always call generateJsonString(), so we must always be sure to set the lastResult
-        # regardless of success or failure
-        self.lastResult = []
-
-        try:
-            # initialize hostname log string here to default of SID in case we cannot identify a specific dispatcher host
-            sapHostnameStr = self.providerInstance.sapSid
-
-            if (not self.providerInstance.areRfcMetricsEnabled()):
-                self.tracer.info("%s Skipping batch jobs metrics because RFC SDK metrics not enabled...", self.logTag)
-                return
-
-            # track latency of entire method excecution with dependencies
-            latencyStartTime = time()
-
-            # initialize a client for the first healthy MessageServer instance we find
-            client = self.providerInstance.getRfcClient(logTag=self.logTag)
-
-            # update logging prefix with the specific instance details of the client
-            sapHostnameStr = "%s|%s" % (client.Hostname, client.InstanceNr)
-            
-            # get metric query window based on our last successful query where results were returned
-            (startTime, endTime) = client.getQueryWindow(lastRunServerTime=self.lastRunServer, 
-                                                         minimumRunIntervalSecs=self.frequencySecs)
-
-            self.lastResult = client.getBatchJobMetrics(startDateTime=startTime, endDateTime=endTime)
-
-            self.tracer.info("%s successfully queried batch job metrics for %s [%d ms]", 
-                             self.logTag, sapHostnameStr, TimeUtils.getElapsedMilliseconds(latencyStartTime))
-            self.lastRunLocal = datetime.now(timezone.utc)
-            self.lastRunServer = endTime
-
-            # only update state on successful query attempt
-            self.updateState()
-
-        except Exception as e:
-            self.tracer.error("%s exception trying to fetch failed updates metrics for %s [%d ms], error: %s",
-                              self.logTag,
-                              sapHostnameStr,
-                              TimeUtils.getElapsedMilliseconds(latencyStartTime),
-                              e,
-                              exc_info=True)
-            raise
-
-    """
-    netweaver provider check action to query for inbound queues statistics
-    """
-    def _actionGetInboundQueuesMetrics(self) -> None:
-        # base class will always call generateJsonString(), so we must always be sure to set the lastResult
-        # regardless of success or failure
-        self.lastResult = []
-
-        try:
-            # initialize hostname log string here to default of SID in case we cannot identify a specific dispatcher host
-            sapHostnameStr = self.providerInstance.sapSid
-
-            if (not self.providerInstance.areRfcMetricsEnabled()):
-                self.tracer.info("%s Skipping Current Inbound Queues metrics because RFC SDK metrics not enabled...", self.logTag)
-                return
-
-            # track latency of entire method excecution with dependencies
-            latencyStartTime = time()
-
-            # initialize a client for the first healthy MessageServer instance we find
-            client = self.providerInstance.getRfcClient(logTag=self.logTag)
-
-            # update logging prefix with the specific instance details of the client
-            sapHostnameStr = "%s|%s" % (client.Hostname, client.InstanceNr)
-
-            self.lastResult = client.getInboundQueuesMetrics()
-
-            self.tracer.info("%s successfully queried Current Inbound Queues metrics for %s [%d ms]", 
-                             self.logTag, sapHostnameStr, TimeUtils.getElapsedMilliseconds(latencyStartTime))
-            self.lastRunLocal = datetime.now(timezone.utc)
-
-            # only update state on successful query attempt
-            self.updateState()
-
-        except Exception as e:
-            self.tracer.error("%s exception trying to fetch Current Inbound Queues metrics for %s [%d ms], error: %s",
-                              self.logTag,
-                              sapHostnameStr,
-                              TimeUtils.getElapsedMilliseconds(latencyStartTime),
-                              e,
-                              exc_info=True)
-            raise
-
-
-    """
-    netweaver provider check action to query for outbound queues statistics
-    """
-    def _actionGetOutboundQueuesMetrics(self) -> None:
-        # base class will always call generateJsonString(), so we must always be sure to set the lastResult
-        # regardless of success or failure
-        self.lastResult = []
-
-        try:
-            # initialize hostname log string here to default of SID in case we cannot identify a specific dispatcher host
-            sapHostnameStr = self.providerInstance.sapSid
-
-            if (not self.providerInstance.areRfcMetricsEnabled()):
-                self.tracer.info("%s Skipping Current Outbound Queues metrics because RFC SDK metrics not enabled...", self.logTag)
-                return
-
-            # track latency of entire method excecution with dependencies
-            latencyStartTime = time()
-
-            # initialize a client for the first healthy MessageServer instance we find
-            client = self.providerInstance.getRfcClient(logTag=self.logTag)
-
-            # update logging prefix with the specific instance details of the client
-            sapHostnameStr = "%s|%s" % (client.Hostname, client.InstanceNr)
-
-            self.lastResult = client.getOutboundQueuesMetrics()
-
-            self.tracer.info("%s successfully queried Current Outbound Queues metrics for %s [%d ms]", 
-                             self.logTag, sapHostnameStr, TimeUtils.getElapsedMilliseconds(latencyStartTime))
-            self.lastRunLocal = datetime.now(timezone.utc)
-
-            # only update state on successful query attempt
-            self.updateState()
-
-        except Exception as e:
-            self.tracer.error("%s exception trying to fetch Current Outbound Queues metrics for %s [%d ms], error: %s",
-                              self.logTag,
-                              sapHostnameStr,
-                              TimeUtils.getElapsedMilliseconds(latencyStartTime),
-                              e,
-                              exc_info=True)
-            raise
-
-
-    """
-    netweaver provider check action to query for object lock entries by connecting to ENQUEUE_READ RFC
-    """
-    def _actionGetEnqueueReadMetrics(self) -> None:
-        # base class will always call generateJsonString(), so we must always be sure to set the lastResult
-        # regardless of success or failure
-        self.lastResult = []
-
-        try:
-            # initialize hostname log string here to default of SID in case we cannot identify a specific dispatcher host
-            sapHostnameStr = self.providerInstance.sapSid
-
-            if (not self.providerInstance.areRfcMetricsEnabled()):
-                self.tracer.info("%s Skipping ENQUEUE_READ metrics because RFC SDK metrics not enabled...", self.logTag)
-                return
-
-            # track latency of entire method excecution with dependencies
-            latencyStartTime = time()
-
-            # initialize a client for the first healthy MessageServer instance we find
-            client = self.providerInstance.getRfcClient(logTag=self.logTag)
-
-            # update logging prefix with the specific instance details of the client
-            sapHostnameStr = "%s|%s" % (client.Hostname, client.InstanceNr)
-
-            self.lastResult = client.getEnqueueReadMetrics()
-
-            self.tracer.info("%s successfully queried ENQUEUE_READ metrics for %s [%d ms]", 
-                             self.logTag, sapHostnameStr, TimeUtils.getElapsedMilliseconds(latencyStartTime))
-            self.lastRunLocal = datetime.now(timezone.utc)
-
-            # only update state on successful query attempt
-            self.updateState()
-
-        except Exception as e:
-            self.tracer.error("%s exception trying to fetch ENQUEUE_READ metrics for %s [%d ms], error: %s",
-                              self.logTag,
-                              sapHostnameStr,
-                              TimeUtils.getElapsedMilliseconds(latencyStartTime),
-                              e,
-                              exc_info=True)
-            raise
->>>>>>> 6ad1f127
 
     def generateJsonString(self) -> str:
         self.tracer.info("%s converting result to json string", self.logTag)
