--- conflicted
+++ resolved
@@ -240,10 +240,10 @@
         with self._getMessageServerConnection() as connection:
             rfcName = 'SDF/GET_DUMP_LOG'
             # get guid to call RFC SDF/GET_DUMP_LOG.
-<<<<<<< HEAD
-            rawResult = self._rfcCallToFetchLog(rfcName, connection, startDateTime=startDateTime, endDateTime=endDateTime)
-            if (rawResult != None and len(rawResult) > 0) :
-                parsedResult = self._parseLogResults(rfcName, rawResult)
+            rawResult = self._rfcCallToFetchLog(connection, startDateTime=startDateTime, endDateTime=endDateTime)
+            # check if rawResult if a non-empty list or a NULL value
+            if rawResult != None and len(rawResult) > 0:
+                parsedResult = self._parseGetDumpLogResults(rawResult)
                 #add additional common metric properties
                 self._decorateMetrics(parsedResult)
             return parsedResult
@@ -260,14 +260,8 @@
             rfcName = '/SDF/GET_SYS_LOG'
             # get guid to call RFC /SDF/GET_SYS_LOG.
             rawResult = self._rfcCallToFetchLog(rfcName, connection, startDateTime=startDateTime, endDateTime=endDateTime)
-            if (rawResult != None) :
+            if rawResult != None and len(rawResult) > 0:
                 parsedResult = self._parseLogResults(rfcName, rawResult)
-=======
-            rawResult = self._rfcGetDumpLog(connection, startDateTime=startDateTime, endDateTime=endDateTime)
-            # check if rawResult if a non-empty list or a NULL value
-            if rawResult != None and len(rawResult) > 0:
-                parsedResult = self._parseGetDumpLogResults(rawResult)
->>>>>>> 7b7b741c
                 #add additional common metric properties
                 self._decorateMetrics(parsedResult)
             return parsedResult
@@ -610,12 +604,12 @@
         def GetKeyValue(dictionary, key):
             if key not in dictionary:
                 raise ValueError("Result received for rfc %s from hostname: %s does not contain key: %s" 
-                                % (rfcName, self.sapHostName, key))
+                                 % (rfcName, self.sapHostName, key))
             return dictionary[key]
 
         records = GetKeyValue(result, 'TASKTIMES')
         server_result_records = GetKeyValue(result, 'SERVER_RECS_RETURN_ERRORS')
-        processed_results = list()          
+        processed_results = list()
 
         if self._isRFCRecordEmpty(rfcName, records, server_result_records):
             return processed_results
@@ -745,11 +739,6 @@
                               self.logTag, rfcName, self.sapHostName, e, exc_info=True)
 
         except ABAPApplicationError as e:
-<<<<<<< HEAD
-            self.tracer.error("[%s] Error occured for rfc %s with hostname: %s (%s)",
-                              self.logTag, rfcName, self.sapHostName, e, exc_info=True)
- 
-=======
             # handle NO DATA FOUND exception to return an empty list
             if e.key == "NO_DATA_FOUND":
                 self.tracer.info("[%s] Exception raised for rfc %s with hostname: %s (%s)",
@@ -761,7 +750,6 @@
             self.tracer.error("[%s] Exception raised for rfc %s with hostname: %s (%s)",
                             self.logTag, rfcName, self.sapHostName, e, exc_info=True)
 
->>>>>>> 7b7b741c
         except Exception as e:
             self.tracer.error("[%s] Error occured for rfc %s with hostname: %s (%s)",
                               self.logTag, rfcName, self.sapHostName, e, exc_info=True)
